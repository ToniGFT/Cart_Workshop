--- conflicted
+++ resolved
@@ -135,8 +135,6 @@
         assertEquals(HttpStatus.INTERNAL_SERVER_ERROR, responseEntity.getStatusCode());
         assertEquals("User Microservice Error: Client error occurred. \n", responseEntity.getBody().getMessage());
     }
-<<<<<<< HEAD
-=======
 
     @Test
     void testhandleUserWithCartException() {
@@ -155,5 +153,4 @@
         assertEquals(HttpStatus.NOT_FOUND, responseEntity.getStatusCode());
         assertEquals("User not found", responseEntity.getBody().getMessage());
     }
->>>>>>> 4efa1c19
 }