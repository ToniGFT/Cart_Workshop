--- conflicted
+++ resolved
@@ -3,7 +3,6 @@
 import com.fasterxml.jackson.databind.ObjectMapper;
 import com.gftworkshop.cartMicroservice.api.dto.CartDto;
 import com.gftworkshop.cartMicroservice.model.CartProduct;
-import com.gftworkshop.cartMicroservice.services.impl.CartServiceImpl;
 import org.junit.jupiter.api.BeforeEach;
 import org.junit.jupiter.api.DisplayName;
 import org.junit.jupiter.api.Nested;
@@ -59,11 +58,9 @@
     }
 
     @Nested
-    @DisplayName("Tests for adding a cart by user id")
-    class GetCartById{
+    @DisplayName("Tests for getting a cart by id")
+    class GetCartById {
         @Test
-        @DisplayName("When retrieving cart by Id " +
-        "Then expect identical cart.")
         void getCartByIdTest() {
             //When
             client.get().uri("/carts/{id}", 1L).exchange()
@@ -95,11 +92,9 @@
         }
     }
 
-<<<<<<< HEAD
-=======
     @Nested
     @DisplayName("Tests for adding a cart by user id")
-    class addCartByUserIdEndpoint{
+    class addCartByUserIdEndpoint {
 
         @Test
         void addCartByUserIdTest() {
@@ -148,5 +143,4 @@
 
     }
 
->>>>>>> 889178f1
 }