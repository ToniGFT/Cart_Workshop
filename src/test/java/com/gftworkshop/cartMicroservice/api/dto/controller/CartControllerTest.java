--- conflicted
+++ resolved
@@ -164,7 +164,7 @@
 
 
         @Test
-        @DisplayName("When adding cart by user ID, then expect CREATED status")
+        @DisplayName("When adding cart by ID, then expect CREATED status")
         void addCartByIdTest() {
             Cart cart = new Cart();
             cart.setId(cartId);
@@ -181,20 +181,6 @@
         }
 
         @Test
-<<<<<<< HEAD
-=======
-        @DisplayName("When adding cart by user ID, then expect Not Found status")
-        void testAddCartByUserIdTest_NotFound() throws Exception {
-            when(cartService.createCart(anyLong())).thenReturn(null);
-
-            mockMvc.perform(post("/carts/{id}", "1")
-                            .contentType(MediaType.APPLICATION_JSON))
-                    .andExpect(status().isNotFound());
-        }
-
-
-        @Test
->>>>>>> 2e9dc53b
         @DisplayName("When getting cart by ID, then expect OK status")
         void getCartByIdTest() {
             CartDto cart = new CartDto();
@@ -209,18 +195,6 @@
         }
 
         @Test
-<<<<<<< HEAD
-=======
-        void getCartByIdTest_NotFound() throws Exception {
-            when(cartService.getCart(anyLong())).thenReturn(null);
-
-            mockMvc.perform(get("/carts/{id}", "1")
-                            .contentType(MediaType.APPLICATION_JSON))
-                    .andExpect(status().isNotFound());
-        }
-
-        @Test
->>>>>>> 2e9dc53b
         @DisplayName("When removing cart by ID, then expect OK status")
         void removeCartByIdTest(){;
             doNothing().when(cartService).clearCart(cartId);
@@ -267,18 +241,6 @@
             assertEquals(ResponseEntity.ok(cartProduct), response);
             assertEquals(HttpStatus.OK, response.getStatusCode());
         }
-<<<<<<< HEAD
-=======
-
-        @Test
-        void removeProductByIdTest_NotFound() throws Exception{
-            when(cartProductService.removeProduct(anyLong())).thenReturn(null);
-
-            mockMvc.perform(delete("/carts/products/{id}", "1")
-                            .contentType(MediaType.APPLICATION_JSON))
-                    .andExpect(status().isNotFound());
-        }
->>>>>>> 2e9dc53b
     }
 
     @Test
