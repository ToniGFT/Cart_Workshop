--- conflicted
+++ resolved
@@ -74,34 +74,20 @@
         @Test
         @DisplayName("When adding cart by ID, then expect OK status")
         void addCartByIdTest() throws Exception {
-            Long cartId = 1L;
-            Cart cart = new Cart();
-            cart.setId(cartId);
-
-            when(cartService.createCart(cartId)).thenReturn(cart);
-
-            String requestBodyCart = "{ \"id\": 1 }";
+            Cart savedCart = new Cart();
+            savedCart.setId(cartId);
+
+            when(cartService.createCart(cartId)).thenReturn(savedCart);
 
             mockMvc.perform(post("/carts/{id}", cartId)
-<<<<<<< HEAD
-                            .contentType(MediaType.APPLICATION_JSON)
-                            .content(requestBodyCart))
-                    .andExpect(status().isOk());
-=======
                             .contentType(MediaType.APPLICATION_JSON))
                     .andExpect(status().is2xxSuccessful());
->>>>>>> f608469f
         }
 
         @Test
         @DisplayName("When getting cart by ID, then expect OK status")
         void getCartByIdTest() throws Exception {
-<<<<<<< HEAD
-            Long cartId = 1L;
-            Cart cart = new Cart();
-=======
             CartDto cart = new CartDto();
->>>>>>> f608469f
             cart.setId(cartId);
 
             when(cartService.getCart(cartId)).thenReturn(cart);
@@ -145,6 +131,10 @@
         @Test
         @DisplayName("When removing product by ID, then expect OK status")
         void removeProductByIdTest() throws Exception {
+            CartProduct cartProduct = new CartProduct();
+            cartProduct.setId(productId);
+
+            when(cartProductService.removeProduct(anyLong())).thenReturn(cartProduct);
             mockMvc.perform(delete("/carts/products/{id}", productId)
                             .contentType(MediaType.APPLICATION_JSON))
                     .andExpect(status().isOk());
@@ -178,14 +168,9 @@
         void addCartByIdTest() {
             Cart cart = new Cart();
             cart.setId(cartId);
-
             when(cartService.createCart(1L)).thenReturn(cart);
 
-<<<<<<< HEAD
-            ResponseEntity<Cart> response = cartController.addCartById(cart);
-=======
             ResponseEntity<?> response = cartController.addCartByUserId(String.valueOf(cartId));
->>>>>>> f608469f
 
             assertEquals(HttpStatus.CREATED, response.getStatusCode());
 
@@ -244,14 +229,16 @@
         @Test
         @DisplayName("When removing a product, then expect OK status")
         void removeProductByIdTest() throws Exception {
-            ResponseEntity<Cart> response = cartController.removeProductById(productId);
-
-<<<<<<< HEAD
-            verify(cartProductService, times(1)).removeProduct(productId);
-=======
+            CartProduct cartProduct = new CartProduct();
+            Cart cart = new Cart();
+            cart.setId(cartId);
+            cartProduct.setCart(cart);
+
+            when(cartProductService.removeProduct(anyLong())).thenReturn(cartProduct);
+
             ResponseEntity<?> response = cartController.removeProductById(String.valueOf(productId));
->>>>>>> f608469f
-
+
+            assertEquals(ResponseEntity.ok(cartProduct), response);
             assertEquals(HttpStatus.OK, response.getStatusCode());
         }
     }
