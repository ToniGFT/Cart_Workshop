package com.gftworkshop.cartMicroservice.services.impl;

import com.gftworkshop.cartMicroservice.api.dto.*;
import com.gftworkshop.cartMicroservice.exceptions.*;
import com.gftworkshop.cartMicroservice.model.Cart;
import com.gftworkshop.cartMicroservice.model.CartProduct;
import com.gftworkshop.cartMicroservice.repositories.CartProductRepository;
import com.gftworkshop.cartMicroservice.repositories.CartRepository;
import com.gftworkshop.cartMicroservice.services.ProductService;
import com.gftworkshop.cartMicroservice.services.UserService;
import lombok.extern.slf4j.Slf4j;
import org.junit.jupiter.api.DisplayName;
import org.junit.jupiter.api.Test;
import org.junit.jupiter.api.extension.ExtendWith;
import org.mockito.InjectMocks;
import org.mockito.Mock;
import org.mockito.junit.jupiter.MockitoExtension;

import java.math.BigDecimal;
import java.time.LocalDate;
import java.util.*;

import static org.junit.jupiter.api.Assertions.*;
import static org.mockito.Mockito.*;


@Slf4j
@ExtendWith(MockitoExtension.class)
class CartServiceImplTest {

    @Mock
    private CartRepository cartRepository;

    @Mock
    private CartProductRepository cartProductRepository;

    @Mock
    private UserService userService;

    @Mock
    private ProductService productService;

    @InjectMocks
    private CartServiceImpl cartServiceImpl;

    @Test
    @DisplayName("Given a cart and a product, when adding the product to the cart, if there isn't enough stock, then a CartProductInvalidQuantityException should be thrown")
    void addProductToCart_NotEnoughStockExceptionTest() {

        Cart cart = Cart.builder().id(1L).cartProducts(new ArrayList<>()).build();

        CartProduct cartProduct = CartProduct.builder()
                .id(1L)
                .productId(1L)
                .quantity(1000)
                .cart(cart)
                .build();

        Product product = Product.builder()
                .id(1L)
                .currentStock(100)
                .build();

        lenient().when(productService.getProductById(1L)).thenReturn(product);
        lenient().when(cartRepository.findById(1L)).thenReturn(Optional.of(cart));

        CartProductInvalidQuantityException exception = assertThrows(CartProductInvalidQuantityException.class, () -> cartServiceImpl.addProductToCart(cartProduct));

        assertEquals("Not enough stock to add product to cart. Desired amount: 1000. Actual stock: 100", exception.getMessage());
    }

    @Test
    @DisplayName("Given a cart and a product, when adding the product to the cart, then the product should be added successfully")
    void addProductToCartTest() {
        Cart cart = Cart.builder().id(1L).cartProducts(new ArrayList<>()).build();
        CartProduct cartProduct = CartProduct.builder().id(1L).productId(1L).quantity(10).cart(cart).build();

        when(productService.getProductById(anyLong())).thenReturn(new Product(1L, "prodName", "description", new BigDecimal("100"), 100, 100.0));
        when(cartRepository.findById(1L)).thenReturn(Optional.of(cart));

        cartServiceImpl.addProductToCart(cartProduct);

        verify(cartProductRepository, times(1)).save(any());
    }


    @Test
    @DisplayName("Given a cart and a product, when adding the product to the cart, if there isn't enough stock, an exception should be thrown")
    void addProductToCartTestNotEnoughStock() {
        Cart cart = Cart.builder().id(1L).cartProducts(new ArrayList<>()).build();

        CartProduct cartProduct = CartProduct.builder()
                .id(1L)
                .productId(1L)
                .quantity(1000)
                .cart(cart)
                .build();

        Product product = Product.builder()
                .id(1L)
                .currentStock(100)
                .build();

        when(productService.getProductById(1L)).thenReturn(product);

<<<<<<< HEAD
        assertEquals("Not enough stock to add product to cart. Desired amount: 1000. Actual stock: 100", exception.getMessage());
=======
        assertThrows(
                CartProductInvalidQuantityException.class,
                () -> cartServiceImpl.addProductToCart(cartProduct)
        );
>>>>>>> 2d204d9d
    }



    @Test
    @DisplayName("Given a cart with multiple products and a user, when calculating the cart total including tax and shipping, then the total should be calculated correctly")
    void getCartTotalTest() {
        Long userId = 1L;
        Long cartId = 1L;
        User user = User.builder().country(new Country(1L, 10.0)).id(userId).build();
        List<CartProduct> cartProducts = List.of(
                CartProduct.builder().productId(1L).quantity(1).price(new BigDecimal("10")).build(),
                CartProduct.builder().productId(2L).quantity(1).price(new BigDecimal("20")).build()
        );
        Cart cart = Cart.builder().id(cartId).userId(userId).cartProducts(cartProducts).build();

        when(cartRepository.findById(cartId)).thenReturn(Optional.of(cart));
        when(userService.getUserById(userId)).thenReturn(user);

        Product product1 = Product.builder().id(1L).price(new BigDecimal("10")).weight(1.0).build();
        Product product2 = Product.builder().id(2L).price(new BigDecimal("20")).weight(1.0).build();
        List<Product> products = new ArrayList<>();
        products.add(product1);
        products.add(product2);

        when(productService.getProductByIdWithDiscountedPrice(anyList())).thenReturn(products);


        BigDecimal expectedTotal = new BigDecimal("38.0"); // Total products = 10+20, Tax = 10%, Shipping = 5
        BigDecimal cartTotal = cartServiceImpl.calculateCartTotal(cartId, userId);

        assertEquals(expectedTotal, cartTotal);
    }


    @Test
    @DisplayName("Given a total weight, when calculating the weight cost, then the cost should be calculated correctly according to weight ranges")
    void calculateWeightCostTest() {
        assertEquals(new BigDecimal("5"), cartServiceImpl.computeShippingCost(3));
        assertEquals(new BigDecimal("10"), cartServiceImpl.computeShippingCost(7));
        assertEquals(new BigDecimal("20"), cartServiceImpl.computeShippingCost(15));
        assertEquals(new BigDecimal("50"), cartServiceImpl.computeShippingCost(25));
    }


    @Test
    @DisplayName("Given an existing cart, " + "when clearing the cart, " + "then the cart products should be cleared successfully")
    void clearCartTest() {
        Long cartId = 1L;
        Cart cart = mock(Cart.class);
        cart.setId(cartId);

        when(cartRepository.findById(cartId)).thenReturn(Optional.of(cart));

        cartServiceImpl.emptyCart(cartId);

        assertTrue(cart.getCartProducts().isEmpty());
        verify(cartRepository).save(cart);
    }

    @Test
    @DisplayName("Given a threshold date, " + "when identifying abandoned carts, " + "then return the list of abandoned carts")
    void identifyAbandonedCartsTest() {

        LocalDate thresholdDate = LocalDate.now().minusDays(2);
        List<Cart> abandonedCarts = new ArrayList<>();
        abandonedCarts.add(Cart.builder().id(1L).build());
        abandonedCarts.add(Cart.builder().id(2L).build());

        when(cartRepository.identifyAbandonedCarts(thresholdDate)).thenReturn(abandonedCarts);

        List<CartDto> result = cartServiceImpl.identifyAbandonedCarts(thresholdDate);

        assertEquals(abandonedCarts.size(), result.size());
    }

    @Test
    @DisplayName("Given a threshold date, " + "when identifying abandoned carts, " + "then an empty list should be returned if there are no abandoned carts")
    void identifyAbandonedCarts_NoAbandonedCartsTest() {
        LocalDate thresholdDate = LocalDate.now().minusDays(2);

        when(cartRepository.identifyAbandonedCarts(thresholdDate)).thenReturn(Collections.emptyList());

        List<CartDto> result = cartServiceImpl.identifyAbandonedCarts(thresholdDate);

        assertTrue(result.isEmpty());
    }


    @Test
    @DisplayName("Given a user id, " + "when creating a cart, " + "then a cart should be created successfully")
    void createCartTest() {
        Long userId = 123L;

        Cart cart = Cart.builder().id(userId).userId(userId).build();

        when(cartRepository.save(any(Cart.class))).thenReturn(cart);

        CartDto createdCart = cartServiceImpl.createCart(userId);

        assertEquals(userId, createdCart.getUserId());
        assertEquals(userId, createdCart.getId());
        verify(cartRepository).save(any(Cart.class));
    }

    @Test
    @DisplayName("Given a valid cart ID, when getting the cart, then return the corresponding cart and calculate the total correctly")
    void getCartTest() {
        Long cartId = 1L;
        Long userId = 1L;
        User user = User.builder().country(new Country(1L, 0.07)).id(userId).build();
        List<Product> products = new ArrayList<>();
        Product product = Product.builder().id(1L).price(new BigDecimal("20")).weight(2.0).currentStock(20).build();
        products.add(product);
        List<CartProduct> cartProducts = new ArrayList<>();
        CartProduct cartProduct = CartProduct.builder().productId(1L).price(new BigDecimal("20")).quantity(2).build();
        cartProducts.add(cartProduct);
        Cart cart = Cart.builder().id(cartId).userId(userId).cartProducts(Collections.singletonList(cartProduct)).build();

        when(cartRepository.findById(cartId)).thenReturn(Optional.of(cart));
        when(userService.getUserById(userId)).thenReturn(user);
        when(productService.findProductsByIds(anyList())).thenReturn(products);

        CartDto result = cartServiceImpl.fetchValidatedCart(cartId);

        assertEquals(cartId, result.getId());
    }

    @Test
    @DisplayName("Given a valid cart ID, when getting the cart if the amount exceeds the available amount, the method throws an exception")
    void getCartTestFail() {
        Long cartId = 1L;
        Long userId = 1L;
        User user = User.builder().country(new Country(1L, 0.07)).id(userId).build();
        List<Product> products = new ArrayList<>();
        Product product = Product.builder().id(1L).price(new BigDecimal("20")).weight(2.0).currentStock(20).build();
        products.add(product);
        List<CartProduct> cartProducts = new ArrayList<>();
        CartProduct cartProduct = CartProduct.builder().productId(1L).price(new BigDecimal("20")).quantity(200).build();
        cartProducts.add(cartProduct);
        Cart cart = Cart.builder().id(cartId).userId(userId).cartProducts(cartProducts).build();

        when(cartRepository.findById(cartId)).thenReturn(Optional.of(cart));
        when(productService.findProductsByIds(anyList())).thenReturn(products);

        assertThrows(CartProductInvalidQuantityException.class, () -> {
            cartServiceImpl.fetchValidatedCart(cartId);
        });
        verify(cartRepository).findById(cartId);
        verify(productService).findProductsByIds(anyList());
    }



    @Test
    @DisplayName("Given existing carts, " + "when retrieving all carts, " + "then return the list of all carts")
    void getAllCartsTest() {
        Cart cart1 = Cart.builder().build();
        Cart cart2 = Cart.builder().build();
        List<Cart> expectedCarts = Arrays.asList(cart1, cart2);

        when(cartRepository.findAll()).thenReturn(expectedCarts);

        List<Cart> actualCarts = cartServiceImpl.fetchAllCarts();

        assertEquals(expectedCarts.size(), actualCarts.size());
        assertTrue(actualCarts.contains(cart1));
        assertTrue(actualCarts.contains(cart2));
        verify(cartRepository).findAll();
    }


    @Test
    @DisplayName("Given a non-existent cart, " +
            "when adding a product to the cart, " +
            "then a CartNotFoundException should be thrown")
    void addProductToCart_CartNotFoundExceptionTest() {

        Cart cart = Cart.builder().id(1L).cartProducts(new ArrayList<>()).build();

        CartProduct cartProduct = CartProduct.builder().id(1L).productId(1L).quantity(10).cart(cart).build();

        when(productService.getProductById(anyLong())).thenReturn(new Product(1L, "prodName", "description", new BigDecimal("100"), 100, 100.0));
        when(cartRepository.findById(1L)).thenReturn(Optional.of(cart));


        when(cartRepository.findById(1L)).thenReturn(Optional.empty());

        assertThrows(CartNotFoundException.class, () -> cartServiceImpl.addProductToCart(cartProduct));
    }

    @Test
    @DisplayName("Given a non-existent cart, " + "when clearing the cart, " + "then a CartNotFoundException should be thrown")
    void clearCart_CartNotFoundExceptionTest() {

        when(cartRepository.findById(1L)).thenReturn(Optional.empty());

        assertThrows(CartNotFoundException.class, () -> cartServiceImpl.emptyCart(1L));
    }

    @Test
    @DisplayName("Given a non-existent user, " + "when calculating the cart total, " + "then a UserNotFoundException should be thrown")
    void getCartTotal_UserNotFoundExceptionTest() {
        Long cartId = 1L;
        Long userId = 1L;

        when(userService.getUserById(userId)).thenThrow(new UserNotFoundException("User with ID " + userId + " not found"));

        assertThrows(UserNotFoundException.class, () -> cartServiceImpl.calculateCartTotal(cartId, userId));
    }


    @Test
    @DisplayName("Given a non-existent product in the cart, when calculating the cart total, then a CartProductNotFoundException should be thrown")
    void getCartTotal_CartProductNotFoundExceptionTest() {
        Long cartId = 1L;
        Long userId = 1L;
        User user = User.builder().country(new Country(1L, 0.07)).id(userId).build();
        List<CartProduct> cartProducts = List.of(
                CartProduct.builder().productId(1L).quantity(2).price(new BigDecimal("10")).build()
        );
        Cart cart = Cart.builder().id(cartId).userId(userId).cartProducts(cartProducts).build();

        when(cartRepository.findById(cartId)).thenReturn(Optional.of(cart));
        when(userService.getUserById(userId)).thenReturn(user);
        when(productService.getProductByIdWithDiscountedPrice(anyList())).thenThrow(new ExternalMicroserviceException("Product not found"));

        assertThrows(ExternalMicroserviceException.class, () -> cartServiceImpl.calculateCartTotal(cartId, userId));
    }


    @Test
    @DisplayName("Given a non-existent cart, " + "when calculating the cart total, " + "then a CartNotFoundException should be thrown")
    void getCartTotal_CartNotFoundExceptionTest() {
        Long cartId = 1L;
        Long userId = 1L;

        when(userService.getUserById(userId)).thenReturn(User.builder().build());
        when(cartRepository.findById(cartId)).thenReturn(Optional.empty());

        assertThrows(CartNotFoundException.class, () -> cartServiceImpl.calculateCartTotal(cartId, userId));
    }

    @Test
    @DisplayName("Given a user with an existing cart, " + "when creating a new cart, " + "then a UserWithCartException should be thrown")
    void createCart_UserWithCartExceptionTest() {
        Long userId = 123L;

        Cart existingCart = Cart.builder().userId(userId).build();

        when(cartRepository.findByUserId(userId)).thenReturn(Optional.of(existingCart));

        UserWithCartException exception = assertThrows(UserWithCartException.class, () -> cartServiceImpl.createCart(userId));

        assertEquals("User with ID " + userId + " already has a cart.", exception.getMessage());
    }

    @Test
    @DisplayName("Given a list of cart products, when getIdList is called, then it should return the list of product IDs")
    void testGetIdList() {
        CartServiceImpl cartService = new CartServiceImpl(null, null, null, null);
        CartProduct cartProduct1 = new CartProduct();
        cartProduct1.setId(1L);
        CartProduct cartProduct2 = new CartProduct();
        cartProduct2.setId(2L);
        CartProduct cartProduct3 = new CartProduct();
        cartProduct3.setId(3L);

        List<CartProduct> cartProducts = List.of(cartProduct1, cartProduct2, cartProduct3);
        List<Long> result = cartService.getIdList(cartProducts);
        assertEquals(List.of(1L, 2L, 3L), result, "The IDs should match the IDs of the products in the list");
    }

}<|MERGE_RESOLUTION|>--- conflicted
+++ resolved
@@ -103,14 +103,10 @@
 
         when(productService.getProductById(1L)).thenReturn(product);
 
-<<<<<<< HEAD
-        assertEquals("Not enough stock to add product to cart. Desired amount: 1000. Actual stock: 100", exception.getMessage());
-=======
         assertThrows(
                 CartProductInvalidQuantityException.class,
                 () -> cartServiceImpl.addProductToCart(cartProduct)
         );
->>>>>>> 2d204d9d
     }
 
 
