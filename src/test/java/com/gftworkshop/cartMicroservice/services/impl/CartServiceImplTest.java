package com.gftworkshop.cartMicroservice.services.impl;

import com.gftworkshop.cartMicroservice.api.dto.CartDto;
import com.gftworkshop.cartMicroservice.cartmanagement.CartCalculator;
import com.gftworkshop.cartMicroservice.cartmanagement.CartManager;
import com.gftworkshop.cartMicroservice.cartmanagement.CartValidator;
import com.gftworkshop.cartMicroservice.entitymapper.EntityMapper;
import com.gftworkshop.cartMicroservice.model.Cart;
import com.gftworkshop.cartMicroservice.model.CartProduct;
import org.junit.jupiter.api.DisplayName;
import org.junit.jupiter.api.Test;
import org.junit.jupiter.api.extension.ExtendWith;
import org.mockito.InjectMocks;
import org.mockito.Mock;
import org.mockito.junit.jupiter.MockitoExtension;

import java.math.BigDecimal;
import java.time.LocalDate;
import java.util.Collections;
import java.util.List;

import static org.junit.jupiter.api.Assertions.assertEquals;
import static org.junit.jupiter.api.Assertions.assertThrows;
import static org.mockito.Mockito.*;

@DisplayName("CartServiceImpl Unit Tests")
@ExtendWith(MockitoExtension.class)
class CartServiceImplTest {

    @Mock
    private CartManager cartManager;

    @Mock
    private CartValidator cartValidator;

    @Mock
    private CartCalculator cartCalculator;

    @InjectMocks
    private CartServiceImpl cartService;

    @Test
    @DisplayName("Add Product To Cart Test")
    void addProductToCartTest() {
        // Given
        CartProduct cartProduct = CartProduct.builder().build();

        // When
        cartService.addProductToCart(cartProduct);

        // Then
        verify(cartManager, times(1)).checkForAbandonedCarts();
        verify(cartValidator, times(1)).validateProductStock(cartProduct);
        verify(cartManager, times(1)).handleCartProduct(cartProduct);
    }

<<<<<<< HEAD
    @Test
    @DisplayName("Given a cart and a product, when adding the product to the cart, then the product should be added successfully checking existing cartProduct update")
    void addProductToCartTest_updateExistingCartProduct() {
        Cart cart = Cart.builder().id(1L).cartProducts(new ArrayList<>()).build();
        CartProduct cartProduct = CartProduct.builder()
                .id(1L)
                .productId(1L)
                .productName("Jacket")
                .productDescription("Something indicate large central measure watch provide.")
                .quantity(1)
                .price(BigDecimal.valueOf(58.79))
                .cart(cart)
                .build();

        Product existingProduct = Product.builder()
                .id(1L)
                .currentStock(10)
                .build();
        when(cartRepository.findById(1L)).thenReturn(Optional.of(cart));
        when(productService.getProductById(1L)).thenReturn(existingProduct);

        cartServiceImpl.addProductToCart(cartProduct);

        verify(cartProductRepository, times(1)).save(cartProduct);
    }



=======
>>>>>>> 9f2bf868
    @Test
    @DisplayName("Calculate Cart Total Test")
    void calculateCartTotalTest() {
        // Given
        Long cartId = 1L;
        Long userId = 1L;
        BigDecimal expectedTotal = new BigDecimal("50.00");
        when(cartCalculator.calculateCartTotal(cartId, userId)).thenReturn(expectedTotal);

        // When
        BigDecimal total = cartService.calculateCartTotal(cartId, userId);

        // Then
        assertEquals(expectedTotal, total);
    }

    @Test
    @DisplayName("Empty Cart Test")
    void emptyCartTest() {
        // Given
        Long cartId = 1L;
        Cart cart = Cart.builder().build();
        when(cartManager.fetchCartById(cartId)).thenReturn(cart);

        // When
        cartService.emptyCart(cartId);

        // Then
        verify(cartManager, times(1)).checkForAbandonedCarts();
        verify(cartManager, times(1)).clearCartProducts(cartId, cart);
        verify(cartManager, times(1)).updateCartTimestamp(cart);
        verify(cartManager, times(1)).saveCart(cart);
    }

    @Test
    @DisplayName("Identify Abandoned Carts Test")
    void identifyAbandonedCartsTest() {
        // Given
        LocalDate thresholdDate = LocalDate.now();
        List<Cart> abandonedCarts = Collections.singletonList(Cart.builder().build());
        List<CartDto> expectedDtoList = Collections.singletonList(CartDto.builder().build());
        when(cartManager.fetchAbandonedCarts(thresholdDate)).thenReturn(abandonedCarts);
        when(cartManager.convertCartsToDto(abandonedCarts)).thenReturn(expectedDtoList);

        // When
        List<CartDto> result = cartService.identifyAbandonedCarts(thresholdDate);

        // Then
        assertEquals(expectedDtoList, result);
        verify(cartManager, times(1)).logAbandonedCartsInfo(abandonedCarts, thresholdDate);
    }

    @Test
    @DisplayName("Create Cart Test")
    void createCartTest() {
        // Given
        Long userId = 1L;
        Cart cart = Cart.builder().build();
        when(cartManager.buildAndSaveCart(userId)).thenReturn(cart);

        // When
        CartDto createdCartDto = cartService.createCart(userId);

        // Then
        assertEquals(EntityMapper.convertCartToDto(cart), createdCartDto);
        verify(cartManager, times(1)).ensureUserDoesNotAlreadyHaveCart(userId);
    }

    @Test
    @DisplayName("Fetch Validated Cart Test")
    void fetchValidatedCartTest() {
        // Given
        Long cartId = 1L;
        Cart cart = Cart.builder().build();
        CartDto expectedCartDto = CartDto.builder().build();
        when(cartManager.fetchCartById(cartId)).thenReturn(cart);
        when(cartManager.prepareCartDto(cart)).thenReturn(expectedCartDto);

        // When
        CartDto result = cartService.fetchValidatedCart(cartId);

        // Then
        assertEquals(expectedCartDto, result);
        verify(cartManager, times(1)).checkForAbandonedCarts();
        verify(cartValidator, times(1)).validateCartProductsStock(cart);
        verify(cartManager, times(1)).updateAndSaveCartProductInfo(cart);
    }

    @Test
    @DisplayName("Fetch All Carts Test")
    void fetchAllCartsTest() {
        // Given
        List<Cart> expectedCarts = Collections.singletonList(Cart.builder().build());
        when(cartManager.fetchAllCarts()).thenReturn(expectedCarts);

        // When
        List<Cart> result = cartService.fetchAllCarts();

        // Then
        assertEquals(expectedCarts, result);
    }

    @Test
    @DisplayName("Add Product To Cart - Product Stock Validation Failure")
    void addProductToCart_ProductStockValidationFailure() {
        // Given
        CartProduct cartProduct = CartProduct.builder().build();
        doThrow(new RuntimeException("Product stock validation failed")).when(cartValidator).validateProductStock(cartProduct);

        // Then
        assertThrows(RuntimeException.class, () -> cartService.addProductToCart(cartProduct));

        // Verify
        verify(cartManager, never()).handleCartProduct(cartProduct);
    }


    @Test
    @DisplayName("Calculate Cart Total - Cart Not Found")
    void calculateCartTotal_CartNotFound() {
        // Given
        Long cartId = 1L;
        Long userId = 1L;
        when(cartCalculator.calculateCartTotal(cartId, userId)).thenThrow(new RuntimeException("Cart not found"));

        // Then
        assertThrows(RuntimeException.class, () -> cartService.calculateCartTotal(cartId, userId));

        // Verify
        verify(cartManager, never()).checkForAbandonedCarts();
    }

    @Test
    @DisplayName("Identify Abandoned Carts - No Abandoned Carts")
    void identifyAbandonedCarts_NoAbandonedCarts() {
        // Given
        LocalDate thresholdDate = LocalDate.now();
        when(cartManager.fetchAbandonedCarts(thresholdDate)).thenReturn(Collections.emptyList());

        // When
        List<CartDto> result = cartService.identifyAbandonedCarts(thresholdDate);

        // Then
        assert (result.isEmpty());
        verify(cartManager, times(1)).logAbandonedCartsInfo(Collections.emptyList(), thresholdDate);
    }
}<|MERGE_RESOLUTION|>--- conflicted
+++ resolved
@@ -54,37 +54,6 @@
         verify(cartManager, times(1)).handleCartProduct(cartProduct);
     }
 
-<<<<<<< HEAD
-    @Test
-    @DisplayName("Given a cart and a product, when adding the product to the cart, then the product should be added successfully checking existing cartProduct update")
-    void addProductToCartTest_updateExistingCartProduct() {
-        Cart cart = Cart.builder().id(1L).cartProducts(new ArrayList<>()).build();
-        CartProduct cartProduct = CartProduct.builder()
-                .id(1L)
-                .productId(1L)
-                .productName("Jacket")
-                .productDescription("Something indicate large central measure watch provide.")
-                .quantity(1)
-                .price(BigDecimal.valueOf(58.79))
-                .cart(cart)
-                .build();
-
-        Product existingProduct = Product.builder()
-                .id(1L)
-                .currentStock(10)
-                .build();
-        when(cartRepository.findById(1L)).thenReturn(Optional.of(cart));
-        when(productService.getProductById(1L)).thenReturn(existingProduct);
-
-        cartServiceImpl.addProductToCart(cartProduct);
-
-        verify(cartProductRepository, times(1)).save(cartProduct);
-    }
-
-
-
-=======
->>>>>>> 9f2bf868
     @Test
     @DisplayName("Calculate Cart Total Test")
     void calculateCartTotalTest() {
