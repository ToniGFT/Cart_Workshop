-- Create the 'cart' table
CREATE TABLE IF NOT EXISTS cart (
    id BIGINT AUTO_INCREMENT PRIMARY KEY,
    user_id BIGINT,
    updated_at TIMESTAMP
);

-- Create the 'cart_products' table
CREATE TABLE IF NOT EXISTS cart_products (
    id BIGINT AUTO_INCREMENT PRIMARY KEY,
    cart_id BIGINT,
    product_id BIGINT,
    product_name VARCHAR(255),
    product_category VARCHAR(255),
    product_description VARCHAR(255),
    quantity INT,
    price DECIMAL(10, 2),
    FOREIGN KEY (cart_id) REFERENCES cart(id)
);

-- Insert data into 'cart'
<<<<<<< HEAD
INSERT INTO cart ( user_id, updated_at) VALUES ( 1, '2024-05-01 12:00:00');
INSERT INTO cart ( user_id, updated_at) VALUES ( 2, '2024-05-02 12:00:00');
INSERT INTO cart ( user_id, updated_at) VALUES ( 3, '2024-05-03 12:00:00');
=======
INSERT INTO cart ( user_id, updated_at) VALUES (1, '2024-05-01 12:00:00');
INSERT INTO cart ( user_id, updated_at) VALUES (2, '2024-05-02 12:00:00');
INSERT INTO cart ( user_id, updated_at) VALUES (3, '2024-05-03 12:00:00');
>>>>>>> ae4931eb

-- Insert data into 'cart_products'
INSERT INTO cart_products ( cart_id, product_id, product_name, product_category, product_description, quantity, price) VALUES
(1, 1, 'Apple MacBook Pro', 'Electronics', 'Latest model of Apple MacBook Pro 16 inch.', 1, 2399.99),
(1, 2,'Logitech Mouse', 'Electronics', 'Wireless Logitech Mouse M235', 2, 29.99),
( 2, 3,'Adidas Running Shoes', 'Footwear', 'Adidas Ultraboost for men size 10', 1, 180.00),
( 3, 4,'Sony Headphones', 'Electronics', 'Sony WH-1000XM4 Noise Cancelling', 1, 348.50);<|MERGE_RESOLUTION|>--- conflicted
+++ resolved
@@ -19,15 +19,9 @@
 );
 
 -- Insert data into 'cart'
-<<<<<<< HEAD
-INSERT INTO cart ( user_id, updated_at) VALUES ( 1, '2024-05-01 12:00:00');
-INSERT INTO cart ( user_id, updated_at) VALUES ( 2, '2024-05-02 12:00:00');
-INSERT INTO cart ( user_id, updated_at) VALUES ( 3, '2024-05-03 12:00:00');
-=======
 INSERT INTO cart ( user_id, updated_at) VALUES (1, '2024-05-01 12:00:00');
 INSERT INTO cart ( user_id, updated_at) VALUES (2, '2024-05-02 12:00:00');
 INSERT INTO cart ( user_id, updated_at) VALUES (3, '2024-05-03 12:00:00');
->>>>>>> ae4931eb
 
 -- Insert data into 'cart_products'
 INSERT INTO cart_products ( cart_id, product_id, product_name, product_category, product_description, quantity, price) VALUES
