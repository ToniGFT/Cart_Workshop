package com.gftworkshop.cartMicroservice.exceptions;

import jdk.jshell.spi.ExecutionControl;
import org.springframework.http.HttpStatus;
import org.springframework.http.ResponseEntity;
import org.springframework.http.converter.HttpMessageConversionException;
import org.springframework.validation.BindingResult;
import org.springframework.validation.FieldError;
import org.springframework.web.bind.MethodArgumentNotValidException;
import org.springframework.web.bind.annotation.ControllerAdvice;
import org.springframework.web.bind.annotation.ExceptionHandler;
import org.springframework.web.context.request.WebRequest;

import java.util.List;
import java.util.NoSuchElementException;

@ControllerAdvice
public class GlobalExceptionHandler {

    @ExceptionHandler(HttpMessageConversionException.class)
    public ResponseEntity<ErrorResponse> handleHttpMessageConversionException(HttpMessageConversionException e, WebRequest request) {
        String errorMessage = "Invalid JSON format: " + e.getMessage();
        ErrorResponse errorResponse = new ErrorResponse(HttpStatus.BAD_REQUEST.value(), errorMessage);
        return ResponseEntity.status(HttpStatus.BAD_REQUEST).body(errorResponse);
    }

    @ExceptionHandler(NumberFormatException.class)
    public ResponseEntity<ErrorResponse> handleNumberFormatException(NumberFormatException e, WebRequest request) {
        ErrorResponse errorResponse = new ErrorResponse(400, "Invalid input");
        return ResponseEntity.status(HttpStatus.BAD_REQUEST).body(errorResponse);
    }

    @ExceptionHandler(MethodArgumentNotValidException.class)
    public ResponseEntity<ErrorResponse> handleMethodArgumentNotValid(MethodArgumentNotValidException ex) {
        BindingResult result = ex.getBindingResult();
        List<FieldError> fieldErrors = result.getFieldErrors();
        String errorMessage = "Validation failed: ";
        for (FieldError fieldError : fieldErrors) {
            errorMessage += fieldError.getDefaultMessage() + "; ";
        }
        ErrorResponse errorResponse = new ErrorResponse(HttpStatus.BAD_REQUEST.value(), errorMessage);
        return ResponseEntity.status(HttpStatus.BAD_REQUEST).body(errorResponse);
    }

    @ExceptionHandler(CartNotFoundException.class)
    public ResponseEntity<ErrorResponse> handleCartNotFoundException(CartNotFoundException e, WebRequest request) {
        ErrorResponse errorResponse = new ErrorResponse(404, e.getMessage());
        return ResponseEntity.status(HttpStatus.NOT_FOUND).body(errorResponse);
    }

    @ExceptionHandler(CartProductNotFoundException.class)
    public ResponseEntity<ErrorResponse> handleCartProductNotFoundException(CartProductNotFoundException e, WebRequest request) {
        ErrorResponse errorResponse = new ErrorResponse(404, e.getMessage());
        return ResponseEntity.status(HttpStatus.NOT_FOUND).body(errorResponse);
    }

    @ExceptionHandler(CartProductInvalidQuantityException.class)
    public ResponseEntity<ErrorResponse> handleCartProductInvalidQuantityException( CartProductInvalidQuantityException e, WebRequest request){
        ErrorResponse errorResponse = new ErrorResponse(400, e.getMessage());
        return ResponseEntity.status(HttpStatus.NOT_FOUND).body(errorResponse);
    }

    @ExceptionHandler(NoSuchElementException.class)
    public ResponseEntity<ErrorResponse> handleCartNotSuchElement(NoSuchElementException e, WebRequest request) {
        ErrorResponse errorResponse = new ErrorResponse(404, e.getMessage());
        return ResponseEntity.status(HttpStatus.NOT_FOUND).body(errorResponse);
    }

    @ExceptionHandler(ExecutionControl.InternalException.class)
    public ResponseEntity<ErrorResponse> handleGeneralException(InternalError e, WebRequest request) {
        ErrorResponse errorResponse = new ErrorResponse(500, e.getMessage());
        return ResponseEntity.status(HttpStatus.INTERNAL_SERVER_ERROR).body(errorResponse);
    }

    @ExceptionHandler(ExternalMicroserviceException.class)
    public ResponseEntity<ErrorResponse> handleExternalMicroserviceException(ExternalMicroserviceException e, WebRequest request) {
        ErrorResponse errorResponse = new ErrorResponse(e.getStatusCode().value(), e.getMessage());
        return ResponseEntity.status(HttpStatus.INTERNAL_SERVER_ERROR).body(errorResponse);
    }

<<<<<<< HEAD
=======
    @ExceptionHandler(UserWithCartException.class)
    public ResponseEntity<ErrorResponse> handleUserWithCartException(UserWithCartException e, WebRequest request) {
        ErrorResponse errorResponse = new ErrorResponse(500, e.getMessage());
        return ResponseEntity.status(HttpStatus.INTERNAL_SERVER_ERROR).body(errorResponse);
    }

    @ExceptionHandler(UserNotFoundException.class)
    public ResponseEntity<ErrorResponse> handleUserNotFoundException(UserNotFoundException e, WebRequest request) {
        ErrorResponse errorResponse = new ErrorResponse(404, e.getMessage());
        return ResponseEntity.status(HttpStatus.NOT_FOUND).body(errorResponse);
    }

>>>>>>> 4efa1c19
}<|MERGE_RESOLUTION|>--- conflicted
+++ resolved
@@ -78,8 +78,6 @@
         return ResponseEntity.status(HttpStatus.INTERNAL_SERVER_ERROR).body(errorResponse);
     }
 
-<<<<<<< HEAD
-=======
     @ExceptionHandler(UserWithCartException.class)
     public ResponseEntity<ErrorResponse> handleUserWithCartException(UserWithCartException e, WebRequest request) {
         ErrorResponse errorResponse = new ErrorResponse(500, e.getMessage());
@@ -92,5 +90,4 @@
         return ResponseEntity.status(HttpStatus.NOT_FOUND).body(errorResponse);
     }
 
->>>>>>> 4efa1c19
 }