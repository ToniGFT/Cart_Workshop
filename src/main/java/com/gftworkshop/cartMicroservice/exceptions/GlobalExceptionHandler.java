package com.gftworkshop.cartMicroservice.exceptions;

import jdk.jshell.spi.ExecutionControl;
import org.springframework.http.HttpStatus;
import org.springframework.http.ResponseEntity;
import org.springframework.http.converter.HttpMessageConversionException;
import org.springframework.web.bind.annotation.ControllerAdvice;
import org.springframework.web.bind.annotation.ExceptionHandler;
import org.springframework.web.context.request.WebRequest;

import java.util.NoSuchElementException;

@ControllerAdvice
public class GlobalExceptionHandler {

    @ExceptionHandler(HttpMessageConversionException.class)
    public ResponseEntity<ErrorResponse> handleHttpMessageConversionException(HttpMessageConversionException e, WebRequest request) {
        String errorMessage = "Invalid JSON format: " + e.getMessage();
        ErrorResponse errorResponse = new ErrorResponse(HttpStatus.BAD_REQUEST.value(), errorMessage);
        return ResponseEntity.status(HttpStatus.BAD_REQUEST).body(errorResponse);
    }

    @ExceptionHandler(NumberFormatException.class)
    public ResponseEntity<ErrorResponse> handleNumberFormatException(NumberFormatException e, WebRequest request) {
        ErrorResponse errorResponse = new ErrorResponse(400, e.getMessage());
        return ResponseEntity.status(HttpStatus.BAD_REQUEST).body(errorResponse);
    }

    @ExceptionHandler(CartNotFoundException.class)
    public ResponseEntity<ErrorResponse> handleCartNotFoundException(CartNotFoundException e, WebRequest request) {
        ErrorResponse errorResponse = new ErrorResponse(404, e.getMessage());
        return ResponseEntity.status(HttpStatus.NOT_FOUND).body(errorResponse);
    }

<<<<<<< HEAD
    @org.springframework.web.bind.annotation.ExceptionHandler(NoSuchElementException.class)
    public ResponseEntity<ErrorResponse> handleCartNotSuchElement(NoSuchElementException e, WebRequest request) {
        ErrorResponse errorResponse = new ErrorResponse(404, e.getMessage());
        return ResponseEntity.status(HttpStatus.NOT_FOUND).body(errorResponse);
    }

    @org.springframework.web.bind.annotation.ExceptionHandler(ExecutionControl.InternalException.class)
    public ResponseEntity<ErrorResponse> handleGeneralException(InternalError e, WebRequest request) {
=======
    @ExceptionHandler(Exception.class)
    public ResponseEntity<ErrorResponse> handleGeneralException(Exception e, WebRequest request) {
>>>>>>> a3efbadc
        ErrorResponse errorResponse = new ErrorResponse(500, e.getMessage());
        return ResponseEntity.status(HttpStatus.INTERNAL_SERVER_ERROR).body(errorResponse);
    }

}<|MERGE_RESOLUTION|>--- conflicted
+++ resolved
@@ -32,7 +32,6 @@
         return ResponseEntity.status(HttpStatus.NOT_FOUND).body(errorResponse);
     }
 
-<<<<<<< HEAD
     @org.springframework.web.bind.annotation.ExceptionHandler(NoSuchElementException.class)
     public ResponseEntity<ErrorResponse> handleCartNotSuchElement(NoSuchElementException e, WebRequest request) {
         ErrorResponse errorResponse = new ErrorResponse(404, e.getMessage());
@@ -41,10 +40,6 @@
 
     @org.springframework.web.bind.annotation.ExceptionHandler(ExecutionControl.InternalException.class)
     public ResponseEntity<ErrorResponse> handleGeneralException(InternalError e, WebRequest request) {
-=======
-    @ExceptionHandler(Exception.class)
-    public ResponseEntity<ErrorResponse> handleGeneralException(Exception e, WebRequest request) {
->>>>>>> a3efbadc
         ErrorResponse errorResponse = new ErrorResponse(500, e.getMessage());
         return ResponseEntity.status(HttpStatus.INTERNAL_SERVER_ERROR).body(errorResponse);
     }
