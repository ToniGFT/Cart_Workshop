--- conflicted
+++ resolved
@@ -1,16 +1,10 @@
 package com.gftworkshop.cartMicroservice.model;
 
 import jakarta.persistence.*;
-<<<<<<< HEAD
-=======
-import lombok.Data;
 
->>>>>>> fce8134d
 import java.math.BigDecimal;
 
-
 @Entity
-@Data
 @Table(name = "cart_products")
 public class CartProduct {
     @Id
@@ -36,9 +30,6 @@
     @Column(name = "price", precision = 10, scale = 2)
     private BigDecimal price;
 
-<<<<<<< HEAD
-    public CartProduct() {
-=======
     // Constructor, Getters and Setters
     public CartProduct() {
     }
@@ -49,16 +40,57 @@
 
     public Long getId() {
         return id;
->>>>>>> fce8134d
     }
 
-    public CartProduct(Long id, Cart cart, String productName, String productCategory, String productDescription, Integer quantity, BigDecimal price) {
+    public void setId(Long id) {
         this.id = id;
+    }
+
+    public Cart getCart() {
+        return cart;
+    }
+
+    public void setCart(Cart cart) {
         this.cart = cart;
+    }
+
+    public String getProductName() {
+        return productName;
+    }
+
+    public void setProductName(String productName) {
         this.productName = productName;
+    }
+
+    public String getProductCategory() {
+        return productCategory;
+    }
+
+    public void setProductCategory(String productCategory) {
         this.productCategory = productCategory;
+    }
+
+    public String getProductDescription() {
+        return productDescription;
+    }
+
+    public void setProductDescription(String productDescription) {
         this.productDescription = productDescription;
+    }
+
+    public Integer getQuantity() {
+        return quantity;
+    }
+
+    public void setQuantity(Integer quantity) {
         this.quantity = quantity;
+    }
+
+    public BigDecimal getPrice() {
+        return price;
+    }
+
+    public void setPrice(BigDecimal price) {
         this.price = price;
     }
 }