--- conflicted
+++ resolved
@@ -26,10 +26,7 @@
     @JsonBackReference
     private Cart cart;
 
-<<<<<<< HEAD
     @NotNull(message = "Product ID cannot be null")
-=======
->>>>>>> 51b22a1e
     @Column(name = "product_id")
     private Long productId;
 
