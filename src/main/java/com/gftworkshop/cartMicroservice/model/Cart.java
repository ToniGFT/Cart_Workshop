package com.gftworkshop.cartMicroservice.model;


import jakarta.persistence.*;


import java.util.Date;
import java.util.List;

<<<<<<< HEAD

=======
>>>>>>> fce8134d
@Entity
@Table(name = "cart")
public class Cart {
    @Id
    @GeneratedValue(strategy = GenerationType.IDENTITY)
    private Long id;

    @Column(name = "user_id")
    private Long user_id;

    @Column(name = "updated_at")
    private Date updated_at;

    @OneToMany(mappedBy = "cart")
    private List<CartProduct> cartProducts;

<<<<<<< HEAD
    public Cart() {
    }

    public Cart(Long id, Long user_id, Date updated_at, List<CartProduct> cartProducts) {
        this.id = id;
        this.user_id = user_id;
        this.updated_at = updated_at;
        this.cartProducts = cartProducts;
    }

    public Long getId() {
        return id;
    }

    public void setId(Long id) {
        this.id = id;
    }

    public Long getUser_id() {
        return user_id;
    }

    public void setUser_id(Long user_id) {
        this.user_id = user_id;
    }

    public Date getUpdated_at() {
        return updated_at;
    }

    public void setUpdated_at(Date updated_at) {
        this.updated_at = updated_at;
    }

    public List<CartProduct> getCartProducts() {
        return cartProducts;
    }

=======
    public Long getId() {
        return id;
    }

    public void setId(Long id) {
        this.id = id;
    }

    public Long getUser_id() {
        return user_id;
    }

    public void setUser_id(Long user_id) {
        this.user_id = user_id;
    }

    public Date getUpdated_at() {
        return updated_at;
    }

    public void setUpdated_at(Date updated_at) {
        this.updated_at = updated_at;
    }

    public List<CartProduct> getCartProducts() {
        return cartProducts;
    }

>>>>>>> fce8134d
    public void setCartProducts(List<CartProduct> cartProducts) {
        this.cartProducts = cartProducts;
    }
}<|MERGE_RESOLUTION|>--- conflicted
+++ resolved
@@ -1,17 +1,17 @@
 package com.gftworkshop.cartMicroservice.model;
 
 
+import com.gftworkshop.cartMicroservice.api.dto.CartDto;
 import jakarta.persistence.*;
-
+import lombok.Builder;
+import lombok.Data;
 
 import java.util.Date;
 import java.util.List;
 
-<<<<<<< HEAD
-
-=======
->>>>>>> fce8134d
+@Data
 @Entity
+@Builder
 @Table(name = "cart")
 public class Cart {
     @Id
@@ -27,7 +27,6 @@
     @OneToMany(mappedBy = "cart")
     private List<CartProduct> cartProducts;
 
-<<<<<<< HEAD
     public Cart() {
     }
 
@@ -66,36 +65,6 @@
         return cartProducts;
     }
 
-=======
-    public Long getId() {
-        return id;
-    }
-
-    public void setId(Long id) {
-        this.id = id;
-    }
-
-    public Long getUser_id() {
-        return user_id;
-    }
-
-    public void setUser_id(Long user_id) {
-        this.user_id = user_id;
-    }
-
-    public Date getUpdated_at() {
-        return updated_at;
-    }
-
-    public void setUpdated_at(Date updated_at) {
-        this.updated_at = updated_at;
-    }
-
-    public List<CartProduct> getCartProducts() {
-        return cartProducts;
-    }
-
->>>>>>> fce8134d
     public void setCartProducts(List<CartProduct> cartProducts) {
         this.cartProducts = cartProducts;
     }
