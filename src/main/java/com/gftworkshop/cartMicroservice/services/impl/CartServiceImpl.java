--- conflicted
+++ resolved
@@ -4,12 +4,9 @@
 import com.gftworkshop.cartMicroservice.api.dto.Product;
 import com.gftworkshop.cartMicroservice.api.dto.User;
 import com.gftworkshop.cartMicroservice.exceptions.CartNotFoundException;
-<<<<<<< HEAD
-=======
 import com.gftworkshop.cartMicroservice.exceptions.CartProductNotFoundException;
 import com.gftworkshop.cartMicroservice.exceptions.UserNotFoundException;
 import com.gftworkshop.cartMicroservice.exceptions.UserWithCartException;
->>>>>>> 886d66a2
 import com.gftworkshop.cartMicroservice.model.Cart;
 import com.gftworkshop.cartMicroservice.model.CartProduct;
 import com.gftworkshop.cartMicroservice.repositories.CartProductRepository;
@@ -57,7 +54,8 @@
 
     @Override
     public BigDecimal getCartTotal(Long cartId, Long userId) {
-        User user = userService.getUserById(userId);
+        User user = userService.getUserById(userId)
+                .blockOptional().orElseThrow(() -> new UserNotFoundException("User with ID " + userId + " not found"));
 
         Cart cart = cartRepository.findById(cartId)
                 .orElseThrow(() -> new CartNotFoundException("Cart with ID " + cartId + " not found"));
@@ -66,7 +64,8 @@
         double totalWeight = 0.0;
 
         for (CartProduct cartProduct : cart.getCartProducts()) {
-            Product product = productService.getProductById(cartProduct.getProductId());
+            Product product = productService.getProductById(cartProduct.getProductId())
+                    .blockOptional().orElseThrow(() -> new CartProductNotFoundException("Product with ID " + cartProduct.getProductId() + " not found"));
 
             totalWeight += product.getWeight();
             BigDecimal productTotal = cartProduct.getPrice().multiply(BigDecimal.valueOf(cartProduct.getQuantity()));
@@ -80,7 +79,7 @@
         return total;
     }
 
-    public BigDecimal calculateWeightCost(double totalWeight) {
+    private BigDecimal calculateWeightCost(double totalWeight) {
         if (totalWeight > 20) {
             return new BigDecimal("50");
         } else if (totalWeight > 10) {
@@ -136,16 +135,9 @@
 
     @Override
     public CartDto getCart(Long cartId) {
-<<<<<<< HEAD
-        Cart cart = cartRepository.findById(cartId).orElseThrow(() -> new CartNotFoundException("Cart with ID " + cartId + " not found"));
-        CartDto cartDto = entityToDto(cart);
-        cartDto.setTotalPrice(new BigDecimal("323.3"));
-        return cartDto;
-=======
         Cart cart = cartRepository.findById(cartId)
                 .orElseThrow(() -> new CartNotFoundException("Cart with ID " + cartId + " not found"));
         return entityToDto(cart);
->>>>>>> 886d66a2
     }
 
     public List<Cart> getAllCarts() {
