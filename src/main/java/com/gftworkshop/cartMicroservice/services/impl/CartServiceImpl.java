--- conflicted
+++ resolved
@@ -288,19 +288,8 @@
         return cartDto;
     }
 
-<<<<<<< HEAD
-    public void validateCartProductsStock(Cart cart) {
-        List<Long> productIds = getProductIdsFromCart(cart);
-        log.info("List of productIds: {}", productIds);
-
-        List<Product> products = getProductsByIds(productIds);
-        log.info("List of products: {}", products);
-
-        Map<Long, Product> productMap = mapProductsById(products);
-=======
     private void validateCartProductsStock(Cart cart) {
         Map<Long, Product> productMap = getProductMap(cart);
->>>>>>> 4f4bc380
         checkStockForCartProducts(cart, productMap);
     }
 
