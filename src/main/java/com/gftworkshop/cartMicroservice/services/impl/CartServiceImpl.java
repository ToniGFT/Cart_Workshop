package com.gftworkshop.cartMicroservice.services.impl;

<<<<<<< HEAD
import com.gftworkshop.cartMicroservice.api.dto.Product;
import com.gftworkshop.cartMicroservice.api.dto.User;
=======
import com.gftworkshop.cartMicroservice.api.dto.CartDto;
>>>>>>> ca6c3d4d
import com.gftworkshop.cartMicroservice.exceptions.CartNotFoundException;
import com.gftworkshop.cartMicroservice.model.Cart;
import com.gftworkshop.cartMicroservice.model.CartProduct;
import com.gftworkshop.cartMicroservice.repositories.CartProductRepository;
import com.gftworkshop.cartMicroservice.repositories.CartRepository;
import com.gftworkshop.cartMicroservice.services.CartService;
import com.gftworkshop.cartMicroservice.services.ProductService;
import com.gftworkshop.cartMicroservice.services.UserService;
import jakarta.transaction.Transactional;
import lombok.extern.java.Log;
import lombok.extern.slf4j.Slf4j;
import org.springframework.beans.BeanUtils;
import org.springframework.stereotype.Service;

import java.math.BigDecimal;
import java.util.Date;
import java.util.List;
import java.util.Optional;

@Service
@Slf4j
public class CartServiceImpl implements CartService {

    private final UserService userService;
    private final ProductService productService;
    private final CartRepository cartRepository;
    private final CartProductRepository cartProductRepository;

    public CartServiceImpl(UserService userService, ProductService productService, CartRepository cartRepository, CartProductRepository cartProductRepository) {
        this.userService = userService;
        this.productService = productService;
        this.cartRepository = cartRepository;
        this.cartProductRepository = cartProductRepository;
    }

    @Override
    public void addProductToCart(CartProduct cartProduct) {
        Long cartId = cartProduct.getCart().getId();
        Optional<Cart> optionalCart = cartRepository.findById(cartId);
        if (optionalCart.isPresent()) {
            Cart cart = optionalCart.get();
            cart.getCartProducts().add(cartProduct);
            cartProduct.setCart(cart);
            cartProductRepository.save(cartProduct);
            cartRepository.save(cart);
        } else {
            throw new CartNotFoundException("Cart with ID " + cartId + " not found");
        }
    }

    @Override
    public void removeProductFromCart(CartProduct cartProduct) {
        Long cartId = cartProduct.getId();
        Optional<Cart> optionalCart = cartRepository.findById(cartId);
        if (optionalCart.isPresent()) {
            Cart cart = optionalCart.get();
            cart.getCartProducts().remove(cartProduct);
            cartProduct.setCart(null);
            cartProductRepository.delete(cartProduct);
            cartRepository.save(cart);
        } else {
            throw new CartNotFoundException("Cart with ID " + cartId + " not found");
        }
    }


    @Override
    public BigDecimal getCartTotal(Long cartId, Long userId) {
        User user = userService.getUserById(userId).block();

        Optional<Cart> optionalCart = cartRepository.findById(cartId);
        if (!optionalCart.isPresent()) {
            throw new CartNotFoundException("Cart with ID " + cartId + " not found");
        }

        Cart cart = optionalCart.get();
        BigDecimal total = BigDecimal.ZERO;
        double totalWeight = 0.0;

        for (CartProduct cartProduct : cart.getCartProducts()) {
            Product product = productService.getProductById(cartProduct.getProductId()).block();
            totalWeight += product.getWeight();
            BigDecimal productTotal = cartProduct.getPrice().multiply(BigDecimal.valueOf(cartProduct.getQuantity()));
            total = total.add(productTotal);
        }

        BigDecimal weightCost = calculateWeightCost(totalWeight);
        BigDecimal tax = total.multiply(new BigDecimal(user.getCountry().getTax()));
        total = total.add(tax).add(weightCost);

        return total;
    }

    private BigDecimal calculateWeightCost(double totalWeight) {
        if (totalWeight > 20) {
            return new BigDecimal("50");
        } else if (totalWeight > 10) {
            return new BigDecimal("20");
        } else if (totalWeight > 5) {
            return new BigDecimal("10");
        }
        return new BigDecimal("5");
    }


    @Transactional
    public void clearCart(Long cartId) {
        Optional<Cart> optionalCart = cartRepository.findById(cartId);
        if (optionalCart.isPresent()) {
            Cart cart = optionalCart.get();
            cartProductRepository.removeAllByCartId(cartId);
            cart.getCartProducts().clear();
            updateCartModifiedDateTime(cart);
            cartRepository.save(cart);
        } else {
            throw new CartNotFoundException("Cart with ID " + cartId + " not found");
        }
    }

    private void updateCartModifiedDateTime(Cart cart) {
        cart.setUpdated_at(new Date());
    }


    @Override
    public List<Cart> identifyAbandonedCarts(Date thresholdDate) {

        List<Cart> abandonedCarts = cartRepository.identifyAbandonedCarts(thresholdDate);

        if (abandonedCarts.isEmpty()) {
            log.info("No abandoned carts found before {}", thresholdDate);
        } else {
            log.info("Found {} abandoned carts before {}", abandonedCarts.size(), thresholdDate);
            for (Cart cart : abandonedCarts) {
                log.debug("Abandoned cart: {}, at {}", cart.getId(), cart.getUpdated_at());
            }
        }

        return abandonedCarts;

    }

    @Override
    public Cart createCart(Long userId) {
        Cart cart = new Cart();
        cart.setUpdated_at(new Date());
        cart.setUser_id(userId);
        return cartRepository.save(cart);
    }

    @Override
    public CartDto getCart(Long cartId) {
        Cart cart = cartRepository.findById(cartId).orElseThrow();
        return entityToDto(cart);
    }

    public List<Cart> getAllCarts() {
        return cartRepository.findAll();
    }

    private CartDto entityToDto(Cart cart) {
        CartDto cartDto = new CartDto();
        BeanUtils.copyProperties(cart, cartDto);
        return cartDto;
    }

}<|MERGE_RESOLUTION|>--- conflicted
+++ resolved
@@ -1,19 +1,12 @@
 package com.gftworkshop.cartMicroservice.services.impl;
 
-<<<<<<< HEAD
-import com.gftworkshop.cartMicroservice.api.dto.Product;
-import com.gftworkshop.cartMicroservice.api.dto.User;
-=======
 import com.gftworkshop.cartMicroservice.api.dto.CartDto;
->>>>>>> ca6c3d4d
 import com.gftworkshop.cartMicroservice.exceptions.CartNotFoundException;
 import com.gftworkshop.cartMicroservice.model.Cart;
 import com.gftworkshop.cartMicroservice.model.CartProduct;
 import com.gftworkshop.cartMicroservice.repositories.CartProductRepository;
 import com.gftworkshop.cartMicroservice.repositories.CartRepository;
 import com.gftworkshop.cartMicroservice.services.CartService;
-import com.gftworkshop.cartMicroservice.services.ProductService;
-import com.gftworkshop.cartMicroservice.services.UserService;
 import jakarta.transaction.Transactional;
 import lombok.extern.java.Log;
 import lombok.extern.slf4j.Slf4j;
@@ -29,14 +22,10 @@
 @Slf4j
 public class CartServiceImpl implements CartService {
 
-    private final UserService userService;
-    private final ProductService productService;
     private final CartRepository cartRepository;
     private final CartProductRepository cartProductRepository;
 
-    public CartServiceImpl(UserService userService, ProductService productService, CartRepository cartRepository, CartProductRepository cartProductRepository) {
-        this.userService = userService;
-        this.productService = productService;
+    public CartServiceImpl(CartRepository cartRepository, CartProductRepository cartProductRepository) {
         this.cartRepository = cartRepository;
         this.cartProductRepository = cartProductRepository;
     }
@@ -73,41 +62,19 @@
 
 
     @Override
-    public BigDecimal getCartTotal(Long cartId, Long userId) {
-        User user = userService.getUserById(userId).block();
-
+    public BigDecimal getCartTotal(Long cartId) {
         Optional<Cart> optionalCart = cartRepository.findById(cartId);
-        if (!optionalCart.isPresent()) {
+        if (optionalCart.isPresent()) {
+            Cart cart = optionalCart.get();
+            BigDecimal total = BigDecimal.ZERO;
+            for (CartProduct cartProduct : cart.getCartProducts()) {
+                BigDecimal productTotal = cartProduct.getPrice().multiply(BigDecimal.valueOf(cartProduct.getQuantity()));
+                total = total.add(productTotal);
+            }
+            return total;
+        } else {
             throw new CartNotFoundException("Cart with ID " + cartId + " not found");
         }
-
-        Cart cart = optionalCart.get();
-        BigDecimal total = BigDecimal.ZERO;
-        double totalWeight = 0.0;
-
-        for (CartProduct cartProduct : cart.getCartProducts()) {
-            Product product = productService.getProductById(cartProduct.getProductId()).block();
-            totalWeight += product.getWeight();
-            BigDecimal productTotal = cartProduct.getPrice().multiply(BigDecimal.valueOf(cartProduct.getQuantity()));
-            total = total.add(productTotal);
-        }
-
-        BigDecimal weightCost = calculateWeightCost(totalWeight);
-        BigDecimal tax = total.multiply(new BigDecimal(user.getCountry().getTax()));
-        total = total.add(tax).add(weightCost);
-
-        return total;
-    }
-
-    private BigDecimal calculateWeightCost(double totalWeight) {
-        if (totalWeight > 20) {
-            return new BigDecimal("50");
-        } else if (totalWeight > 10) {
-            return new BigDecimal("20");
-        } else if (totalWeight > 5) {
-            return new BigDecimal("10");
-        }
-        return new BigDecimal("5");
     }
 
 
