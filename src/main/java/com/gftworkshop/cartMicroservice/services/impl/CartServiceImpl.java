--- conflicted
+++ resolved
@@ -26,15 +26,15 @@
 @Slf4j
 public class CartServiceImpl implements CartService {
 
-    public static final String CART_NOT_FOUND = "Cart with ID ";
-    public static final String NOT_FOUND = " not found";
-    public static final String NOT_ENOUGH_STOCK = "Not enough stock to add product to cart. Desired amount: ";
-    public static final String ACTUAL_STOCK = ". Actual stock: ";
-    public static final String USER_ALREADY_HAS_CART = "User with ID ";
-    public static final String ALREADY_HAS_CART = " already has a cart.";
-    public static final String NO_ABANDONED_CARTS_FOUND = "No abandoned carts found before ";
-    public static final String FOUND_ABANDONED_CARTS = "Found {} abandoned carts before ";
-    public static final String ABANDONED_CART = "Abandoned cart: {}, at ";
+    private static final String CART_NOT_FOUND = "Cart with ID ";
+    private static final String NOT_FOUND = " not found";
+    private static final String NOT_ENOUGH_STOCK = "Not enough stock to add product to cart. Desired amount: ";
+    private static final String ACTUAL_STOCK = ". Actual stock: ";
+    private static final String USER_ALREADY_HAS_CART = "User with ID ";
+    private static final String ALREADY_HAS_CART = " already has a cart.";
+    private static final String NO_ABANDONED_CARTS_FOUND = "No abandoned carts found before ";
+    private static final String FOUND_ABANDONED_CARTS = "Found {} abandoned carts before ";
+    private static final String ABANDONED_CART = "Abandoned cart: {}, at ";
 
     private final CartRepository cartRepository;
     private final CartProductRepository cartProductRepository;
@@ -48,20 +48,9 @@
         this.userService = userService;
     }
 
-    public void checkForAbandonedCarts() {
-        LocalDate thresholdDate = LocalDate.now().minusDays(1);
-        identifyAbandonedCarts(thresholdDate);
-    }
-
     @Override
     public void addProductToCart(CartProduct cartProduct) {
-<<<<<<< HEAD
-        checkForAbandonedCarts();
-
-        int actualProductAmount = productService.getProductById(cartProduct.getProductId()).getStock();
-=======
         int actualProductAmount = productService.getProductById(cartProduct.getProductId()).getCurrent_stock();
->>>>>>> afeeee29
 
         if (actualProductAmount >= cartProduct.getQuantity()) {
             Cart cart = cartRepository.findById(cartProduct.getCart().getId())
@@ -78,8 +67,6 @@
 
     @Override
     public BigDecimal getCartTotal(Long cartId, Long userId) {
-        checkForAbandonedCarts();
-
         User user = userService.getUserById(userId);
 
         Cart cart = cartRepository.findById(cartId)
@@ -116,8 +103,6 @@
 
     @Transactional
     public void clearCart(Long cartId) {
-        checkForAbandonedCarts();
-
         Cart cart = cartRepository.findById(cartId)
                 .orElseThrow(() -> new CartNotFoundException(CART_NOT_FOUND + cartId + NOT_FOUND));
 
@@ -139,9 +124,7 @@
             log.info(NO_ABANDONED_CARTS_FOUND + thresholdDate);
         } else {
             log.info(FOUND_ABANDONED_CARTS + thresholdDate, abandonedCarts.size());
-            abandonedCarts.forEach(cart -> {
-                log.debug(ABANDONED_CART, cart.getId(), cart.getUpdatedAt());
-            });
+            abandonedCarts.forEach(cart -> log.debug(ABANDONED_CART, cart.getId(), cart.getUpdatedAt()));
         }
 
         return abandonedCarts.stream()
@@ -151,8 +134,6 @@
 
     @Override
     public CartDto createCart(Long userId) {
-        checkForAbandonedCarts();
-
         cartRepository.findByUserId(userId).ifPresent(cart -> {
             throw new UserWithCartException(USER_ALREADY_HAS_CART + userId + ALREADY_HAS_CART);
         });
@@ -167,8 +148,6 @@
 
     @Override
     public CartDto getCart(Long cartId) {
-        checkForAbandonedCarts();
-
         Cart cart = cartRepository.findById(cartId)
                 .orElseThrow(() -> new CartNotFoundException(CART_NOT_FOUND + cartId + NOT_FOUND));
         return entityToDto(cart);
