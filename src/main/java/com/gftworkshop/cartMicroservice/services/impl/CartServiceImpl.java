package com.gftworkshop.cartMicroservice.services.impl;

import com.gftworkshop.cartMicroservice.api.dto.CartDto;
import com.gftworkshop.cartMicroservice.api.dto.CartProductDto;
import com.gftworkshop.cartMicroservice.api.dto.Product;
import com.gftworkshop.cartMicroservice.api.dto.User;
import com.gftworkshop.cartMicroservice.exceptions.CartNotFoundException;
import com.gftworkshop.cartMicroservice.exceptions.CartProductInvalidQuantityException;
import com.gftworkshop.cartMicroservice.exceptions.UserWithCartException;
import com.gftworkshop.cartMicroservice.model.Cart;
import com.gftworkshop.cartMicroservice.model.CartProduct;
import com.gftworkshop.cartMicroservice.repositories.CartProductRepository;
import com.gftworkshop.cartMicroservice.repositories.CartRepository;
import com.gftworkshop.cartMicroservice.services.CartService;
import com.gftworkshop.cartMicroservice.services.ProductService;
import com.gftworkshop.cartMicroservice.services.UserService;
import jakarta.transaction.Transactional;
import lombok.extern.slf4j.Slf4j;
import org.springframework.beans.BeanUtils;
import org.springframework.stereotype.Service;

import java.math.BigDecimal;
import java.time.LocalDate;
import java.util.AbstractMap.SimpleEntry;
import java.util.List;
import java.util.stream.Collectors;

@Service
@Slf4j
public class CartServiceImpl implements CartService {

    public static final String CART_NOT_FOUND = "Cart with ID ";
    public static final String NOT_FOUND = " not found";
    public static final String NOT_ENOUGH_STOCK = "Not enough stock to add product to cart. Desired amount: ";
    public static final String ACTUAL_STOCK = ". Actual stock: ";
    public static final String USER_ALREADY_HAS_CART = "User with ID ";
    public static final String ALREADY_HAS_CART = " already has a cart.";
    public static final String NO_ABANDONED_CARTS_FOUND = "No abandoned carts found before ";
    public static final String FOUND_ABANDONED_CARTS = "Found {} abandoned carts before ";
    public static final String ABANDONED_CART = "Abandoned cart: {}, at ";

    private final CartRepository cartRepository;
    private final CartProductRepository cartProductRepository;
    private final ProductService productService;
    private final UserService userService;

    public CartServiceImpl(CartRepository cartRepository, CartProductRepository cartProductRepository, ProductService productService, UserService userService) {
        this.cartRepository = cartRepository;
        this.cartProductRepository = cartProductRepository;
        this.productService = productService;
        this.userService = userService;
    }

    public void checkForAbandonedCarts() {
        LocalDate thresholdDate = LocalDate.now().minusDays(1);
        identifyAbandonedCarts(thresholdDate);
    }

    @Override
    public void addProductToCart(CartProduct cartProduct) {
        checkForAbandonedCarts();
        validateProductStock(cartProduct);

        Cart cart = fetchCartById(cartProduct.getCart().getId());
        addCartProduct(cart, cartProduct);
    }

    public void addCartProduct(Cart cart, CartProduct cartProduct) {
        cart.getCartProducts().add(cartProduct);
        cartProduct.setCart(cart);
        cartProductRepository.save(cartProduct);
    }

    public void validateProductStock(CartProduct cartProduct) {
        int availableStock = productService.getProductById(cartProduct.getProductId()).getCurrentStock();

<<<<<<< HEAD
    public void verifyProductStock(CartProduct cartProduct) {
        int actualProductAmount = productService.getProductById(cartProduct.getProductId()).getCurrentStock();

        if (cartProduct.getQuantity() > actualProductAmount) {
            throw new CartProductInvalidQuantityException(NOT_ENOUGH_STOCK + cartProduct.getQuantity() + ACTUAL_STOCK + actualProductAmount);
=======
        if (cartProduct.getQuantity() > availableStock) {
            throw new CartProductInvalidQuantityException(NOT_ENOUGH_STOCK + cartProduct.getQuantity() + ACTUAL_STOCK + availableStock);
>>>>>>> fbb4c11f
        }
    }

    @Override
    public BigDecimal calculateCartTotal(Long cartId, Long userId) {
        User user = fetchUserById(userId);
        Cart cart = fetchCartById(cartId);

        List<CartProductDto> cartProductDtos = convertToDtoList(cart.getCartProducts());
        List<Product> products = productService.getProductByIdWithDiscountedPrice(cartProductDtos);

        BigDecimal totalProductCost = computeProductTotal(products);
        BigDecimal tax = computeTax(totalProductCost, user);
        BigDecimal shippingCost = computeShippingCost(computeTotalWeight(products));

        return totalProductCost.add(tax).add(shippingCost);
    }

    public User fetchUserById(Long userId) {
        return userService.getUserById(userId);
    }

    public BigDecimal computeProductTotal(List<Product> products) {
        BigDecimal total = BigDecimal.ZERO;
        for(Product product: products) total = total.add(product.getPrice());
        return total;
    }

    public BigDecimal computeTax(BigDecimal total, User user) {
        return total.multiply(BigDecimal.valueOf(user.getCountry().getTax() / 100));
    }

    public BigDecimal computeShippingCost(double totalWeight) {
        List<SimpleEntry<Double, BigDecimal>> weightCosts = List.of(
                new SimpleEntry<>(5.0, new BigDecimal("5")),
                new SimpleEntry<>(10.0, new BigDecimal("10")),
                new SimpleEntry<>(20.0, new BigDecimal("20")),
                new SimpleEntry<>(Double.MAX_VALUE, new BigDecimal("50"))
        );

        return weightCosts.stream()
                .filter(entry -> totalWeight <= entry.getKey())
                .map(SimpleEntry::getValue)
                .findFirst()
                .orElseThrow(() -> new IllegalArgumentException("Invalid weight: " + totalWeight));
    }

    public double computeTotalWeight(List<Product> products) {
        double totalWeight = 0.0;
        for(Product product: products) totalWeight += product.getWeight();
        System.out.println(totalWeight);
        return totalWeight;
    }

    public List<CartProductDto> convertToDtoList(List<CartProduct> cartProducts) {
        return cartProducts.stream()
                .map(product -> CartProductDto.builder()
                        .id(product.getId())
                        .productId(product.getProductId())
                        .productName(product.getProductName())
                        .productDescription(product.getProductDescription())
                        .quantity(product.getQuantity())
                        .price(product.getPrice())
                        .build())
                .collect(Collectors.toList());
    }

    public List<Long> getIdList(List<CartProduct> cartProducts) {
        return cartProducts.stream()
                .map(CartProduct::getId)
                .collect(Collectors.toList());
    }

    @Transactional
    public void emptyCart(Long cartId) {
        checkForAbandonedCarts();

        Cart cart = fetchCartById(cartId);
        cartProductRepository.removeAllByCartId(cartId);
        cart.getCartProducts().clear();
        updateCartTimestamp(cart);
        cartRepository.save(cart);
    }

    public void updateCartTimestamp(Cart cart) {
        cart.setUpdatedAt(LocalDate.now());
    }

    @Override
    public List<CartDto> identifyAbandonedCarts(LocalDate thresholdDate) {
        List<Cart> abandonedCarts = fetchAbandonedCarts(thresholdDate);
        logAbandonedCartsInfo(abandonedCarts, thresholdDate);
        return convertCartsToDto(abandonedCarts);
    }

    public List<Cart> fetchAbandonedCarts(LocalDate thresholdDate) {
        return cartRepository.identifyAbandonedCarts(thresholdDate);
    }

    public void logAbandonedCartsInfo(List<Cart> abandonedCarts, LocalDate thresholdDate) {
        if (abandonedCarts.isEmpty()) {
            log.info(NO_ABANDONED_CARTS_FOUND + "{}", thresholdDate);
        } else {
            log.info(FOUND_ABANDONED_CARTS + "{}", thresholdDate, abandonedCarts.size());
            abandonedCarts.forEach(cart ->
                    log.debug(ABANDONED_CART + "{}", cart.getId(), cart.getUpdatedAt())
            );
        }
    }

    public List<CartDto> convertCartsToDto(List<Cart> abandonedCarts) {
        return abandonedCarts.stream()
                .map(this::convertEntityToDto)
                .toList();
    }

    @Override
    public CartDto createCart(Long userId) {
        checkForAbandonedCarts();

        cartRepository.findByUserId(userId).ifPresent(cart -> {
            throw new UserWithCartException(USER_ALREADY_HAS_CART + userId + ALREADY_HAS_CART);
        });

        Cart cart = Cart.builder()
                .updatedAt(LocalDate.now())
                .userId(userId)
                .build();
        cart = cartRepository.save(cart);
        return convertEntityToDto(cart);
    }

    @Override
    public CartDto fetchValidatedCart(Long cartId) {
        checkForAbandonedCarts();
        Cart cart = fetchCartById(cartId);
        validateCartProductsStock(cart);
        return prepareCartDto(cart);
    }


    public Cart fetchCartById(Long cartId) {
        return cartRepository.findById(cartId)
                .orElseThrow(() -> new CartNotFoundException(CART_NOT_FOUND + cartId + NOT_FOUND));
    }

    public CartDto prepareCartDto(Cart cart) {
        CartDto cartDto = convertEntityToDto(cart);
        cartDto.setTotalPrice(calculateCartTotal(cart.getId(), cart.getUserId()));
        return cartDto;
    }

    public void validateCartProductsStock(Cart cart) {
        for (CartProduct cartProduct : cart.getCartProducts()) {
<<<<<<< HEAD
            int actualStock = productService.getProductById(cartProduct.getProductId()).getCurrentStock();
            if (cartProduct.getQuantity() > actualStock) {
                throw new CartProductInvalidQuantityException("Not enough stock. Quantity desired: " + cartProduct.getQuantity() + ACTUAL_STOCK + actualStock);
=======
            int availableStock = productService.getProductById(cartProduct.getProductId()).getCurrentStock();
            if (cartProduct.getQuantity() > availableStock) {
                throw new CartProductInvalidQuantityException("Not enough stock. Quantity desired: " + cartProduct.getQuantity() + ACTUAL_STOCK + availableStock);
>>>>>>> fbb4c11f
            }
        }
    }

    public List<Cart> fetchAllCarts() {
        return cartRepository.findAll();
    }

    public CartDto convertEntityToDto(Cart cart) {
        CartDto cartDto = CartDto.builder().build();
        BeanUtils.copyProperties(cart, cartDto);
        return cartDto;
    }
}<|MERGE_RESOLUTION|>--- conflicted
+++ resolved
@@ -74,16 +74,8 @@
     public void validateProductStock(CartProduct cartProduct) {
         int availableStock = productService.getProductById(cartProduct.getProductId()).getCurrentStock();
 
-<<<<<<< HEAD
-    public void verifyProductStock(CartProduct cartProduct) {
-        int actualProductAmount = productService.getProductById(cartProduct.getProductId()).getCurrentStock();
-
-        if (cartProduct.getQuantity() > actualProductAmount) {
-            throw new CartProductInvalidQuantityException(NOT_ENOUGH_STOCK + cartProduct.getQuantity() + ACTUAL_STOCK + actualProductAmount);
-=======
         if (cartProduct.getQuantity() > availableStock) {
             throw new CartProductInvalidQuantityException(NOT_ENOUGH_STOCK + cartProduct.getQuantity() + ACTUAL_STOCK + availableStock);
->>>>>>> fbb4c11f
         }
     }
 
@@ -238,15 +230,9 @@
 
     public void validateCartProductsStock(Cart cart) {
         for (CartProduct cartProduct : cart.getCartProducts()) {
-<<<<<<< HEAD
-            int actualStock = productService.getProductById(cartProduct.getProductId()).getCurrentStock();
-            if (cartProduct.getQuantity() > actualStock) {
-                throw new CartProductInvalidQuantityException("Not enough stock. Quantity desired: " + cartProduct.getQuantity() + ACTUAL_STOCK + actualStock);
-=======
             int availableStock = productService.getProductById(cartProduct.getProductId()).getCurrentStock();
             if (cartProduct.getQuantity() > availableStock) {
                 throw new CartProductInvalidQuantityException("Not enough stock. Quantity desired: " + cartProduct.getQuantity() + ACTUAL_STOCK + availableStock);
->>>>>>> fbb4c11f
             }
         }
     }
