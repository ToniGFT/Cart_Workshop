--- conflicted
+++ resolved
@@ -4,7 +4,6 @@
 import com.gftworkshop.cartMicroservice.api.dto.Product;
 import com.gftworkshop.cartMicroservice.exceptions.ExternalMicroserviceException;
 import org.springframework.beans.factory.annotation.Value;
-import org.springframework.context.annotation.Profile;
 import org.springframework.http.HttpStatusCode;
 import org.springframework.http.MediaType;
 import org.springframework.stereotype.Service;
@@ -15,18 +14,15 @@
 
 @Service
 public class ProductService {
-<<<<<<< HEAD
-=======
-    public String productUrl = "http://localhost:8081/catalog/products/{id}";
-    public String productsUrl = "http://localhost:8081/catalog/productsWithDiscount";
-    public String discountUrl = "http://localhost:8081/catalog/products/{product_id}/price-checkout?quantity={quantity}";
-    public String findByIdsUrl = "http://localhost:8081/catalog/products/byIds";
-    public String productsWithDiscountUrl = "http://localhost:8081/catalog/products/volumePromotion";
->>>>>>> fbb4c11f
     private final RestClient restClient;
     private final String baseUrl;
     private final String productUri;
     private final String discountUri;
+    public String discountUrl = "http://localhost:8081/catalog/products/{product_id}/price-checkout?quantity={quantity}";
+
+    public String findByIdsUrl = "http://localhost:8081/catalog/products/byIds";
+    public String productsWithDiscountUrl = "http://localhost:8081/catalog/products/volumePromotion";
+
 
     public ProductService(RestClient restClient,
                           @Value("${catalog.api.base-url}") String baseUrl,
@@ -40,11 +36,7 @@
 
     public Product getProductById(Long productId) {
         return restClient.get()
-<<<<<<< HEAD
                 .uri(baseUrl + productUri, productId)
-=======
-                .uri(productUrl, productId)
->>>>>>> fbb4c11f
                 .retrieve()
                 .onStatus(HttpStatusCode::isError, ((request, response) -> {
                     throw new ExternalMicroserviceException("CATALOG MICROSERVICE EXCEPTION: " + response.getStatusText()+" "+response.getBody());
