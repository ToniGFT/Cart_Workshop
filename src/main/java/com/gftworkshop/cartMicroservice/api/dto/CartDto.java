--- conflicted
+++ resolved
@@ -1,31 +1,5 @@
 package com.gftworkshop.cartMicroservice.api.dto;
 
-<<<<<<< HEAD
-
-import java.util.List;
-
-public class CartDto {
-    private Long id;
-    private List<CartProductDto> cartProducts;
-
-    public CartDto() {}
-
-    public Long getId() {
-        return id;
-    }
-
-    public void setId(Long id) {
-        this.id = id;
-    }
-
-    public List<CartProductDto> getCartProducts() {
-        return cartProducts;
-    }
-
-    public void setCartProducts(List<CartProductDto> cartProducts) {
-        this.cartProducts = cartProducts;
-    }
-=======
 import com.gftworkshop.cartMicroservice.model.CartProduct;
 import lombok.Builder;
 import lombok.Data;
@@ -40,5 +14,5 @@
     private Long user_id;
     private Date updated_at;
     private List<CartProduct> cartProducts;
->>>>>>> 9fcbc0b1
+
 }