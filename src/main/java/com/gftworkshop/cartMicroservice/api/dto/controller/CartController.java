--- conflicted
+++ resolved
@@ -29,22 +29,12 @@
     }
 
     @PostMapping("/carts/{id}")
-<<<<<<< HEAD
-    public ResponseEntity<Cart> addCartById(@RequestBody Cart cart) {
-        Cart savedCart = cartService.createCart(cart.getId());
-        if (savedCart != null) {
-            return ResponseEntity.ok(savedCart);
-        } else {
-            return ResponseEntity.notFound().build();
-        }
-=======
     public ResponseEntity<?> addCartByUserId(@PathVariable("id") String id) {
         Long idCart = Long.parseLong(id);
         Cart createdCart = cartService.createCart(idCart);
         if (createdCart != null)
             return ResponseEntity.created(URI.create("/carts/" + createdCart.getId())).body(createdCart);
         return ResponseEntity.notFound().build();
->>>>>>> f608469f
     }
 
     @GetMapping("/carts/{id}")
@@ -79,17 +69,11 @@
     }
 
     @DeleteMapping("/carts/products/{id}")
-<<<<<<< HEAD
-    public ResponseEntity<Cart> removeProductById(@PathVariable Long id) {
-        cartProductService.removeProduct(id);
-        return ResponseEntity.ok().build();
-=======
     public ResponseEntity<?> removeProductById(@PathVariable("id") String id) {
         Long idCart = Long.parseLong(id);
         CartProduct deletedCartProduct = cartProductService.removeProduct(idCart);
         if (deletedCartProduct != null)
             return ResponseEntity.ok(deletedCartProduct);
         return ResponseEntity.notFound().build();
->>>>>>> f608469f
     }
 }