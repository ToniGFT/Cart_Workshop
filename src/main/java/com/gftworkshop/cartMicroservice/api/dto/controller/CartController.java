package com.gftworkshop.cartMicroservice.api.dto.controller;

import com.gftworkshop.cartMicroservice.exceptions.CartNotFoundException;
import com.gftworkshop.cartMicroservice.exceptions.CartProductNotFoundException;
import com.gftworkshop.cartMicroservice.exceptions.ErrorResponse;
import com.gftworkshop.cartMicroservice.model.Cart;
import com.gftworkshop.cartMicroservice.model.CartProduct;
import com.gftworkshop.cartMicroservice.services.impl.CartProductServiceImpl;
import com.gftworkshop.cartMicroservice.services.impl.CartServiceImpl;
import org.springframework.http.HttpStatus;
import org.springframework.http.ResponseEntity;
import org.springframework.web.bind.annotation.*;
import org.springframework.web.server.ResponseStatusException;

import java.net.URI;
import java.util.List;
import java.util.Optional;

@RestController
public class CartController {

    private CartServiceImpl cartService;
    private CartProductServiceImpl cartProductService;

    public CartController(CartServiceImpl cartService, CartProductServiceImpl cartProductService) {
        this.cartService = cartService;
        this.cartProductService = cartProductService;
    }

    @GetMapping("/carts")
    public ResponseEntity<List<Cart>> getAllCarts() {
        List<Cart> savedCart = cartService.getAllCarts();
        return ResponseEntity.ok(savedCart);
    }

    @PostMapping("/carts/{id}")
    public ResponseEntity<?> addCartByUserId(@PathVariable("id") Long id) {
        try {
            Cart createdCart = cartService.createCart(id);

            if (createdCart != null) {
                return ResponseEntity.created(URI.create("/carts/" + createdCart.getId())).body(createdCart);
            } else {
                return ResponseEntity.notFound().build();
            }
        } catch (Exception e) {
            ErrorResponse errorResponse = new ErrorResponse(500, e.getMessage());
            return ResponseEntity.status(HttpStatus.INTERNAL_SERVER_ERROR).body(errorResponse);
        }
    }

<<<<<<< HEAD

//    @GetMapping("/carts/{id}")
//    public ResponseEntity<Cart> getCartById(@PathVariable("id") Long id) {
//        Cart recievedCart = cartService.getCart(id);
//        if(recievedCart != null){
//            return ResponseEntity.ok(recievedCart);
//        }else{
//            return ResponseEntity.notFound().build();
//        }
//    }
=======
    @GetMapping("/carts/{id}")
    public ResponseEntity<?> getCartById(@PathVariable("id") String id) {
        try {
            Long idCart = Long.parseLong(id);
            Cart receivedCart = cartService.getCart(idCart);
            return ResponseEntity.ok(receivedCart);
        } catch (NumberFormatException e) {
            ErrorResponse errorResponse = new ErrorResponse(400, e.getMessage());
            return ResponseEntity.status(HttpStatus.BAD_REQUEST).body(errorResponse);
        } catch (CartNotFoundException e) {
            ErrorResponse errorResponse = new ErrorResponse(404, e.getMessage());
            return ResponseEntity.status(HttpStatus.NOT_FOUND).body(errorResponse);
        } catch (Exception e){
            ErrorResponse errorResponse = new ErrorResponse(500, e.getMessage());
            return ResponseEntity.status(HttpStatus.INTERNAL_SERVER_ERROR).body(errorResponse);
        }
    }
>>>>>>> a26ce34f

    @DeleteMapping("/carts/{id}")
    public ResponseEntity<Cart> removeCartById(@PathVariable("id") Long id) {
        cartService.clearCart(id);
        return ResponseEntity.ok().build();
    }

    @PostMapping("/carts/products")
    public ResponseEntity<Cart> addProduct(@RequestBody CartProduct cartProduct) {
        cartService.addProductToCart(cartProduct);
        return ResponseEntity.ok().build();
    }

    @PatchMapping("/carts/products")
    public ResponseEntity<Cart> updateProduct(@RequestBody CartProduct cartProduct) {
        cartProductService.updateQuantity(cartProduct.getId(), cartProduct.getQuantity());
        return ResponseEntity.ok().build();

    }

    @DeleteMapping("/carts/products/{id}")
    public ResponseEntity<?> removeProductById(@PathVariable("id") Long id) {
        try{
            CartProduct deletedCartProduct = cartProductService.removeProduct(id);
            return ResponseEntity.ok(deletedCartProduct);
        } catch(CartProductNotFoundException e) {
            ErrorResponse errorResponse = new ErrorResponse(404, e.getMessage());
            return ResponseEntity.status(HttpStatus.NOT_FOUND).body(errorResponse);
        } catch (Exception e){
            ErrorResponse errorResponse = new ErrorResponse(500, e.getMessage());
            return ResponseEntity.status(HttpStatus.INTERNAL_SERVER_ERROR).body(errorResponse);
        }
    }
}<|MERGE_RESOLUTION|>--- conflicted
+++ resolved
@@ -1,5 +1,6 @@
 package com.gftworkshop.cartMicroservice.api.dto.controller;
 
+import com.gftworkshop.cartMicroservice.api.dto.CartDto;
 import com.gftworkshop.cartMicroservice.exceptions.CartNotFoundException;
 import com.gftworkshop.cartMicroservice.exceptions.CartProductNotFoundException;
 import com.gftworkshop.cartMicroservice.exceptions.ErrorResponse;
@@ -49,23 +50,11 @@
         }
     }
 
-<<<<<<< HEAD
-
-//    @GetMapping("/carts/{id}")
-//    public ResponseEntity<Cart> getCartById(@PathVariable("id") Long id) {
-//        Cart recievedCart = cartService.getCart(id);
-//        if(recievedCart != null){
-//            return ResponseEntity.ok(recievedCart);
-//        }else{
-//            return ResponseEntity.notFound().build();
-//        }
-//    }
-=======
     @GetMapping("/carts/{id}")
     public ResponseEntity<?> getCartById(@PathVariable("id") String id) {
         try {
             Long idCart = Long.parseLong(id);
-            Cart receivedCart = cartService.getCart(idCart);
+            CartDto receivedCart = cartService.getCart(idCart);
             return ResponseEntity.ok(receivedCart);
         } catch (NumberFormatException e) {
             ErrorResponse errorResponse = new ErrorResponse(400, e.getMessage());
@@ -78,7 +67,6 @@
             return ResponseEntity.status(HttpStatus.INTERNAL_SERVER_ERROR).body(errorResponse);
         }
     }
->>>>>>> a26ce34f
 
     @DeleteMapping("/carts/{id}")
     public ResponseEntity<Cart> removeCartById(@PathVariable("id") Long id) {
