--- conflicted
+++ resolved
@@ -78,61 +78,6 @@
             <version>1.5.3</version>
         </dependency>
     </dependencies>
-
-<<<<<<< HEAD
-		<dependency>
-			<groupId>org.projectlombok</groupId>
-			<artifactId>lombok</artifactId>
-			<optional>true</optional>
-		</dependency>
-		<dependency>
-			<groupId>org.springframework.boot</groupId>
-			<artifactId>spring-boot-starter-test</artifactId>
-			<scope>test</scope>
-		</dependency>
-	</dependencies>
-
-	<build>
-		<plugins>
-			<plugin>
-				<groupId>org.jacoco</groupId>
-				<artifactId>jacoco-maven-plugin</artifactId>
-				<version>0.8.7</version>
-				<executions>
-					<execution>
-						<goals>
-							<goal>prepare-agent</goal>
-						</goals>
-					</execution>
-					<execution>
-						<id>report</id>
-						<phase>prepare-package</phase>
-						<goals>
-							<goal>report</goal>
-						</goals>
-					</execution>
-				</executions>
-				<configuration>
-					<excludes>
-						<exclude>**/*Generated*</exclude>
-					</excludes>
-				</configuration>
-			</plugin>
-			<plugin>
-				<groupId>org.springframework.boot</groupId>
-				<artifactId>spring-boot-maven-plugin</artifactId>
-				<configuration>
-					<excludes>
-						<exclude>
-							<groupId>org.projectlombok</groupId>
-							<artifactId>lombok</artifactId>
-						</exclude>
-					</excludes>
-				</configuration>
-			</plugin>
-		</plugins>
-	</build>
-=======
     <build>
         <plugins>
             <plugin>
@@ -173,6 +118,6 @@
             </plugin>
         </plugins>
     </build>
->>>>>>> f608469f
+
 
 </project>